#!/usr/bin/env python
"""Training on a single process."""
import os

import torch

from onmt.inputters.inputter import build_dataset_iter, patch_fields, \
    load_old_vocab, old_style_vocab, build_dataset_iter_multiple, IterOnDevice
from onmt.model_builder import build_model
from onmt.utils.optimizers import Optimizer
from onmt.utils.misc import set_random_seed
from onmt.trainer import build_trainer
from onmt.models import build_model_saver
from onmt.utils.logging import init_logger, logger
from onmt.utils.parse import ArgumentParser

from onmt.dynamic.vocab import load_fields
from onmt.dynamic.iterator import build_dynamic_dataset_iter

from itertools import cycle

def _check_save_model_path(opt):
    save_model_path = os.path.abspath(opt.save_model)
    model_dirname = os.path.dirname(save_model_path)
    if not os.path.exists(model_dirname):
        os.makedirs(model_dirname)


def _tally_parameters(model):
    enc = 0
    dec = 0
    for name, param in model.named_parameters():
        if 'encoder' in name:
            enc += param.nelement()
        else:
            dec += param.nelement()
    return enc + dec, enc, dec


def configure_process(opt, device_id):
    if device_id >= 0:
        torch.cuda.set_device(device_id)
    set_random_seed(opt.seed, device_id >= 0)


def _load_checkpoint(opt):
    """Load checkpoint if any."""
    checkpoint = None
    if opt.train_from:
        logger.info('Loading checkpoint from %s' % opt.train_from)
        checkpoint = torch.load(opt.train_from,
                                map_location=lambda storage, loc: storage)
    return checkpoint


def _load_fields(opt, checkpoint, dynamic=False):
    """Load fields from preprocess file/checkpoint."""
    if dynamic:
        # should already verified data_config
        fields = load_fields(opt)
    else:
        if checkpoint is not None:
            logger.info(f'Loading vocab from checkpoint at {opt.train_from}.')
            vocab = checkpoint['vocab']
        else:
            vocab = torch.load(opt.data + '.vocab.pt')
        # check for code where vocab is saved instead of fields
        # (in the future this will be done in a smarter way)
        if old_style_vocab(vocab):
            fields = load_old_vocab(
                vocab, opt.model_type, dynamic_dict=opt.copy_attn)
        else:
            fields = vocab
        # patch for fields that may be missing in old data/model
        patch_fields(opt, fields)
    return fields


def _get_model_opts(opt, checkpoint=None):
    """Get `model_opt` to build model, may load from `checkpoint` if any."""
    if checkpoint is not None:
        model_opt = ArgumentParser.ckpt_model_opts(checkpoint["opt"])
        ArgumentParser.update_model_opts(model_opt)
        ArgumentParser.validate_model_opts(model_opt)
    else:
        model_opt = opt
    return model_opt


def _build_valid_iter(opt, fields, device_id, dynamic=False):
    """Build iterator used for validation."""
    if dynamic:
        valid_iter = build_dynamic_dataset_iter(
            fields, opt, is_train=False)
    else:
        valid_iter = build_dataset_iter(
            "valid", fields, opt, is_train=False)
    return valid_iter


def _build_train_iter(opt, fields, dynamic=False, stride=1, offset=0):
    """Build training iterator."""
    if dynamic:
        train_iter = build_dynamic_dataset_iter(
            fields, opt, is_train=True, stride=stride, offset=offset)
    else:
        if len(opt.data_ids) > 1:
            train_shards = []
            for train_id in opt.data_ids:
                shard_base = "train_" + train_id
                train_shards.append(shard_base)
            train_iter = build_dataset_iter_multiple(train_shards, fields, opt)
        else:
            if opt.data_ids[0] is not None:
                shard_base = "train_" + opt.data_ids[0]
            else:
                shard_base = "train"
            train_iter = build_dataset_iter(shard_base, fields, opt)
    return train_iter


def get_train_iter(opt, dynamic=False, stride=1, offset=0):
    """Return training iterator."""
    checkpoint = _load_checkpoint(opt)
    fields = _load_fields(opt, checkpoint, dynamic=dynamic)
    train_iter = _build_train_iter(
        opt, fields, dynamic=dynamic, stride=stride, offset=offset)
    return train_iter


def main(opt, device_id, batch_queue=None, semaphore=None, dynamic=False):
    """Start training on `device_id`."""
    # NOTE: It's important that ``opt`` has been validated and updated
    # at this point.
    configure_process(opt, device_id)
    init_logger(opt.log_file)
    # Load checkpoint if we resume from a previous training.
    checkpoint = _load_checkpoint(opt)
    model_opt = _get_model_opts(opt, checkpoint=checkpoint)

    fields = _load_fields(opt, checkpoint, dynamic=dynamic)
    # Report src and tgt vocab sizes, including for features
    for side in ['src', 'tgt']:
        f = fields[side]
        try:
            f_iter = iter(f)
        except TypeError:
            f_iter = [(side, f)]
        for sn, sf in f_iter:
            if sf.use_vocab:
                logger.info(' * %s vocab size = %d' % (sn, len(sf.vocab)))

    # Build model.
    model = build_model(model_opt, opt, fields, checkpoint)
    n_params, enc, dec = _tally_parameters(model)
    logger.info('encoder: %d' % enc)
    logger.info('decoder: %d' % dec)
    logger.info('* number of parameters: %d' % n_params)
    _check_save_model_path(opt)

    # Build optimizer.
    optim = Optimizer.from_opt(model, opt, checkpoint=checkpoint)

    # Build model saver
    model_saver = build_model_saver(model_opt, opt, model, fields, optim)

    trainer = build_trainer(
        opt, device_id, model, fields, optim, model_saver=model_saver)

    if batch_queue is None:
<<<<<<< HEAD
        _train_iter = _build_train_iter(opt, fields, dynamic=dynamic)
        train_iter = IterOnDevice(_train_iter, device_id)
=======
        if len(opt.data_ids) > 1:
            train_shards = []
            for train_id in opt.data_ids:
                shard_base = "train_" + train_id
                train_shards.append(shard_base)
            train_iter = build_dataset_iter_multiple(train_shards, fields, opt)
        else:
            if opt.data_ids[0] is not None:
                shard_base = "train_" + opt.data_ids[0]
            else:
                shard_base = "train"
            train_iter = build_dataset_iter(shard_base, fields, opt)
        train_iter = IterOnDevice(train_iter, device_id)
>>>>>>> a5401acf
    else:
        assert semaphore is not None, \
            "Using batch_queue requires semaphore as well"

        def _train_iter():
            while True:
                batch = batch_queue.get()
                semaphore.release()
<<<<<<< HEAD
                # Maybe move batch to specified device
=======
                # Move batch to specified device
>>>>>>> a5401acf
                IterOnDevice.batch_to_device(batch, device_id)
                yield batch

        train_iter = _train_iter()

<<<<<<< HEAD
    valid_iter = _build_valid_iter(opt, fields, device_id, dynamic=dynamic)
=======
    valid_iter = build_dataset_iter(
        "valid", fields, opt, is_train=False)
>>>>>>> a5401acf
    if valid_iter is not None:
        valid_iter = IterOnDevice(valid_iter, device_id)

    if len(opt.gpu_ranks):
        logger.info('Starting training on GPU: %s' % opt.gpu_ranks)
    else:
        logger.info('Starting training on CPU, could be very slow')
    train_steps = opt.train_steps
    if opt.single_pass and train_steps > 0:
        logger.warning("Option single_pass is enabled, ignoring train_steps.")
        train_steps = 0

    trainer.train(
        train_iter,
        train_steps,
        save_checkpoint_steps=opt.save_checkpoint_steps,
        valid_iter=valid_iter,
        valid_steps=opt.valid_steps)

    if trainer.report_manager.tensorboard_writer is not None:
        trainer.report_manager.tensorboard_writer.close()<|MERGE_RESOLUTION|>--- conflicted
+++ resolved
@@ -168,24 +168,8 @@
         opt, device_id, model, fields, optim, model_saver=model_saver)
 
     if batch_queue is None:
-<<<<<<< HEAD
         _train_iter = _build_train_iter(opt, fields, dynamic=dynamic)
         train_iter = IterOnDevice(_train_iter, device_id)
-=======
-        if len(opt.data_ids) > 1:
-            train_shards = []
-            for train_id in opt.data_ids:
-                shard_base = "train_" + train_id
-                train_shards.append(shard_base)
-            train_iter = build_dataset_iter_multiple(train_shards, fields, opt)
-        else:
-            if opt.data_ids[0] is not None:
-                shard_base = "train_" + opt.data_ids[0]
-            else:
-                shard_base = "train"
-            train_iter = build_dataset_iter(shard_base, fields, opt)
-        train_iter = IterOnDevice(train_iter, device_id)
->>>>>>> a5401acf
     else:
         assert semaphore is not None, \
             "Using batch_queue requires semaphore as well"
@@ -194,22 +178,13 @@
             while True:
                 batch = batch_queue.get()
                 semaphore.release()
-<<<<<<< HEAD
-                # Maybe move batch to specified device
-=======
                 # Move batch to specified device
->>>>>>> a5401acf
                 IterOnDevice.batch_to_device(batch, device_id)
                 yield batch
 
         train_iter = _train_iter()
 
-<<<<<<< HEAD
     valid_iter = _build_valid_iter(opt, fields, device_id, dynamic=dynamic)
-=======
-    valid_iter = build_dataset_iter(
-        "valid", fields, opt, is_train=False)
->>>>>>> a5401acf
     if valid_iter is not None:
         valid_iter = IterOnDevice(valid_iter, device_id)
 
