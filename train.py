--- conflicted
+++ resolved
@@ -199,15 +199,9 @@
     print('decoder: ', dec)
 
 
-<<<<<<< HEAD
 def load_fields(train, valid, checkpoint, model_type):
     fields = onmt.IO.ONMTDataset.load_fields(
                 torch.load(opt.data + '.vocab.pt'), model_type)
-=======
-def load_fields(train, valid, checkpoint):
-    fields = onmt.IO.load_fields(
-                torch.load(opt.data + '.vocab.pt'))
->>>>>>> 2d3af4c9
     fields = dict([(k, f) for (k, f) in fields.items()
                   if k in train.examples[0].__dict__])
     train.fields = fields
