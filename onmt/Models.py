from __future__ import division
import torch
import torch.nn as nn
import torch.nn.functional as F

from torch.autograd import Variable
from torch.nn.utils.rnn import pack_padded_sequence as pack
from torch.nn.utils.rnn import pad_packed_sequence as unpack

import onmt
from onmt.Utils import aeq


def rnn_factory(rnn_type, **kwargs):
    # Use pytorch version when available.
    no_pack_padded_seq = False
    if rnn_type == "SRU":
        # SRU doesn't support PackedSequence.
        no_pack_padded_seq = True
        rnn = onmt.modules.SRU(**kwargs)
    else:
        rnn = getattr(nn, rnn_type)(**kwargs)
    return rnn, no_pack_padded_seq


class EncoderBase(nn.Module):
    """
    Base encoder class. Specifies the interface used by different encoder types
    and required by :obj:`onmt.Models.NMTModel`.

    .. mermaid::

       graph BT
          A[Input]
          subgraph RNN
            C[Pos 1]
            D[Pos 2]
            E[Pos N]
          end
          F[Memory_Bank]
          G[Final]
          A-->C
          A-->D
          A-->E
          C-->F
          D-->F
          E-->F
          E-->G
    """
    def _check_args(self, input, lengths=None, hidden=None):
        s_len, n_batch, n_feats = input.size()
        if lengths is not None:
            n_batch_, = lengths.size()
            aeq(n_batch, n_batch_)

    def forward(self, src, lengths=None, encoder_state=None):
        """
        Args:
            src (:obj:`LongTensor`):
               padded sequences of sparse indices `[src_len x batch x nfeat]`
            lengths (:obj:`LongTensor`): length of each sequence `[batch]`
            encoder_state (rnn-class specific):
               initial encoder_state state.

        Returns:
            (tuple of :obj:`FloatTensor`, :obj:`FloatTensor`):
                * final encoder state, used to initialize decoder
                * memory bank for attention, `[src_len x batch x hidden]`
        """
        raise NotImplementedError


class MeanEncoder(EncoderBase):
    """A trivial non-recurrent encoder. Simply applies mean pooling.

    Args:
       num_layers (int): number of replicated layers
       embeddings (:obj:`onmt.modules.Embeddings`): embedding module to use
    """
    def __init__(self, num_layers, embeddings):
        super(MeanEncoder, self).__init__()
        self.num_layers = num_layers
        self.embeddings = embeddings

    def forward(self, src, lengths=None, encoder_state=None):
        "See :obj:`EncoderBase.forward()`"
        self._check_args(src, lengths, encoder_state)

        emb = self.embeddings(src)
        s_len, batch, emb_dim = emb.size()
        mean = emb.mean(0).expand(self.num_layers, batch, emb_dim)
        memory_bank = emb
        encoder_final = (mean, mean)
        return encoder_final, memory_bank


class RNNEncoder(EncoderBase):
    """ A generic recurrent neural network encoder.

    Args:
       rnn_type (:obj:`str`):
          style of recurrent unit to use, one of [RNN, LSTM, GRU, SRU]
       bidirectional (bool) : use a bidirectional RNN
       num_layers (int) : number of stacked layers
       hidden_size (int) : hidden size of each layer
       dropout (float) : dropout value for :obj:`nn.Dropout`
       embeddings (:obj:`onmt.modules.Embeddings`): embedding module to use
    """
    def __init__(self, rnn_type, bidirectional, num_layers,
                 hidden_size, dropout=0.0, embeddings=None,
                 use_bridge=False):
        super(RNNEncoder, self).__init__()
        assert embeddings is not None

        num_directions = 2 if bidirectional else 1
        assert hidden_size % num_directions == 0
        hidden_size = hidden_size // num_directions
        self.embeddings = embeddings
<<<<<<< HEAD
        self.no_pack_padded_seq = False

        # Use pytorch version when available.
        if rnn_type == "SRU":
            # SRU doesn't support PackedSequence.
            self.no_pack_padded_seq = True
            self.rnn = onmt.modules.SRU(
                    input_size=embeddings.embedding_size,
                    hidden_size=hidden_size,
                    num_layers=num_layers,
                    dropout=dropout,
                    bidirectional=bidirectional)
        else:
            self.rnn = getattr(nn, rnn_type)(
                    input_size=embeddings.embedding_size,
                    hidden_size=hidden_size,
                    num_layers=num_layers,
                    dropout=dropout,
                    bidirectional=bidirectional)

        # Initialize the bridge layer
        self.use_bridge = use_bridge
        if self.use_bridge:
            self._initialize_bridge(rnn_type,
                                    hidden_size,
                                    num_layers)

    def forward(self, input, lengths=None, hidden=None):
=======
        self.rnn, self.no_pack_padded_seq = \
            rnn_factory(rnn_type,
                        input_size=embeddings.embedding_size,
                        hidden_size=hidden_size,
                        num_layers=num_layers,
                        dropout=dropout,
                        bidirectional=bidirectional)

    def forward(self, src, lengths=None, encoder_state=None):
>>>>>>> 06380a4f
        "See :obj:`EncoderBase.forward()`"
        self._check_args(src, lengths, encoder_state)

        emb = self.embeddings(src)
        s_len, batch, emb_dim = emb.size()

        packed_emb = emb
        if lengths is not None and not self.no_pack_padded_seq:
            # Lengths data is wrapped inside a Variable.
            lengths = lengths.view(-1).tolist()
            packed_emb = pack(emb, lengths)

<<<<<<< HEAD
        outputs, encoder_final = self.rnn(packed_emb, hidden)
=======
        memory_bank, encoder_final = self.rnn(packed_emb, encoder_state)
>>>>>>> 06380a4f

        if lengths is not None and not self.no_pack_padded_seq:
            memory_bank = unpack(memory_bank)[0]

<<<<<<< HEAD
        if self.use_bridge:
            encoder_final = self._bridge(encoder_final)
        return outputs, encoder_final

    def _initialize_bridge(self, rnn_type,
                           hidden_size,
                           num_layers):

        # LSTM has hidden and cell state, other only one
        number_of_states = 2 if rnn_type == "LSTM" else 1
        # Total number of states
        self.total_hidden_dim = hidden_size * num_layers

        # Build a linear layer for each
        self.bridge = nn.ModuleList([nn.Linear(self.total_hidden_dim,
                                               self.total_hidden_dim,
                                               bias=True)
                                     for i in range(number_of_states)])

    def _bridge(self, hidden):
        """
        Forward hidden state through bridge
        """
        def bottle_hidden(linear, states):
            """
            Transform from 3D to 2D, apply linear and return initial size
            """
            size = states.size()
            result = linear(states.view(-1, self.total_hidden_dim))
            return F.relu(result).view(size)

        if isinstance(hidden, tuple):  # LSTM
            outs = tuple([bottle_hidden(layer, hidden[ix])
                          for ix, layer in enumerate(self.bridge)])
        else:
            outs = bottle_hidden(self.bridge[0], hidden)
        return outs
=======
        return encoder_final, memory_bank
>>>>>>> 06380a4f


class RNNDecoderBase(nn.Module):
    """
    Base recurrent attention-based decoder class.
    Specifies the interface used by different decoder types
    and required by :obj:`onmt.Models.NMTModel`.


    .. mermaid::

       graph BT
          A[Input]
          subgraph RNN
             C[Pos 1]
             D[Pos 2]
             E[Pos N]
          end
          G[Decoder State]
          H[Decoder State]
          I[Outputs]
          F[Memory_Bank]
          A--emb-->C
          A--emb-->D
          A--emb-->E
          H-->C
          C-- attn --- F
          D-- attn --- F
          E-- attn --- F
          C-->I
          D-->I
          E-->I
          E-->G
          F---I

    Args:
       rnn_type (:obj:`str`):
          style of recurrent unit to use, one of [RNN, LSTM, GRU, SRU]
       bidirectional_encoder (bool) : use with a bidirectional encoder
       num_layers (int) : number of stacked layers
       hidden_size (int) : hidden size of each layer
       attn_type (str) : see :obj:`onmt.modules.GlobalAttention`
       coverage_attn (str): see :obj:`onmt.modules.GlobalAttention`
       context_gate (str): see :obj:`onmt.modules.ContextGate`
       copy_attn (bool): setup a separate copy attention mechanism
       dropout (float) : dropout value for :obj:`nn.Dropout`
       embeddings (:obj:`onmt.modules.Embeddings`): embedding module to use
    """
    def __init__(self, rnn_type, bidirectional_encoder, num_layers,
                 hidden_size, attn_type="general",
                 coverage_attn=False, context_gate=None,
                 copy_attn=False, dropout=0.0, embeddings=None,
                 reuse_copy_attn=False):
        super(RNNDecoderBase, self).__init__()

        # Basic attributes.
        self.decoder_type = 'rnn'
        self.bidirectional_encoder = bidirectional_encoder
        self.num_layers = num_layers
        self.hidden_size = hidden_size
        self.embeddings = embeddings
        self.dropout = nn.Dropout(dropout)

        # Build the RNN.
        self.rnn = self._build_rnn(rnn_type,
                                   input_size=self._input_size,
                                   hidden_size=hidden_size,
                                   num_layers=num_layers,
                                   dropout=dropout)

        # Set up the context gate.
        self.context_gate = None
        if context_gate is not None:
            self.context_gate = onmt.modules.context_gate_factory(
                context_gate, self._input_size,
                hidden_size, hidden_size, hidden_size
            )

        # Set up the standard attention.
        self._coverage = coverage_attn
        self.attn = onmt.modules.GlobalAttention(
            hidden_size, coverage=coverage_attn,
            attn_type=attn_type
        )

        # Set up a separated copy attention layer, if needed.
        self._copy = False
        if copy_attn and not reuse_copy_attn:
            self.copy_attn = onmt.modules.GlobalAttention(
                hidden_size, attn_type=attn_type
            )
        if copy_attn:
            self._copy = True
        self._reuse_copy_attn = reuse_copy_attn

    def forward(self, tgt, memory_bank, state, memory_lengths=None):
        """
        Args:
            tgt (`LongTensor`): sequences of padded tokens
                                `[tgt_len x batch x nfeats]`.
            memory_bank (`FloatTensor`): vectors from the encoder
                 `[src_len x batch x hidden]`.
            state (:obj:`onmt.Models.DecoderState`):
                 decoder state object to initialize the decoder
            memory_lengths (`LongTensor`): the padded source lengths
                `[batch]`.
        Returns:
            (`FloatTensor`,:obj:`onmt.Models.DecoderState`,`FloatTensor`):
                * decoder_outputs: output from the decoder (after attn)
                         `[tgt_len x batch x hidden]`.
                * decoder_state: final hidden state from the decoder
                * attns: distribution over src at each tgt
                        `[tgt_len x batch x src_len]`.
        """
        # Check
        assert isinstance(state, RNNDecoderState)
        tgt_len, tgt_batch, _ = tgt.size()
        _, memory_batch, _ = memory_bank.size()
        aeq(tgt_batch, memory_batch)
        # END

        # Run the forward pass of the RNN.
        decoder_final, decoder_outputs, attns = self._run_forward_pass(
            tgt, memory_bank, state, memory_lengths=memory_lengths)

        # Update the state with the result.
        final_output = decoder_outputs[-1]
        coverage = None
        if "coverage" in attns:
            coverage = attns["coverage"][-1].unsqueeze(0)
        state.update_state(decoder_final, final_output.unsqueeze(0), coverage)

        # Concatenates sequence of tensors along a new dimension.
        decoder_outputs = torch.stack(decoder_outputs)
        for k in attns:
            attns[k] = torch.stack(attns[k])

        return decoder_outputs, state, attns

    def init_decoder_state(self, src, memory_bank, encoder_final):
        def _fix_enc_hidden(h):
            # The encoder hidden is  (layers*directions) x batch x dim.
            # We need to convert it to layers x batch x (directions*dim).
            if self.bidirectional_encoder:
                h = torch.cat([h[0:h.size(0):2], h[1:h.size(0):2]], 2)
            return h

        if isinstance(encoder_final, tuple):  # LSTM
            return RNNDecoderState(self.hidden_size,
                                   tuple([_fix_enc_hidden(enc_hid)
                                         for enc_hid in encoder_final]))
        else:  # GRU
            return RNNDecoderState(self.hidden_size,
                                   _fix_enc_hidden(encoder_final))


class StdRNNDecoder(RNNDecoderBase):
    """
    Standard fully batched RNN decoder with attention.
    Faster implementation, uses CuDNN for implementation.
    See :obj:`RNNDecoderBase` for options.


    Based around the approach from
    "Neural Machine Translation By Jointly Learning To Align and Translate"
    :cite:`Bahdanau2015`


    Implemented without input_feeding and currently with no `coverage_attn`
    or `copy_attn` support.
    """
    def _run_forward_pass(self, tgt, memory_bank, state, memory_lengths=None):
        """
        Private helper for running the specific RNN forward pass.
        Must be overriden by all subclasses.
        Args:
            tgt (LongTensor): a sequence of input tokens tensors
                                 [len x batch x nfeats].
            memory_bank (FloatTensor): output(tensor sequence) from the encoder
                        RNN of size (src_len x batch x hidden_size).
            state (FloatTensor): hidden state from the encoder RNN for
                                 initializing the decoder.
            memory_lengths (LongTensor): the source memory_bank lengths.
        Returns:
            decoder_final (Variable): final hidden state from the decoder.
            decoder_outputs ([FloatTensor]): an array of output of every time
                                     step from the decoder.
            attns (dict of (str, [FloatTensor]): a dictionary of different
                            type of attention Tensor array of every time
                            step from the decoder.
        """
        assert not self._copy  # TODO, no support yet.
        assert not self._coverage  # TODO, no support yet.

        # Initialize local and return variables.
        attns = {}
        emb = self.embeddings(tgt)

        # Run the forward pass of the RNN.
        if isinstance(self.rnn, nn.GRU):
            rnn_output, decoder_final = self.rnn(emb, state.hidden[0])
        else:
            rnn_output, decoder_final = self.rnn(emb, state.hidden)

        # Check
        tgt_len, tgt_batch, _ = tgt.size()
        output_len, output_batch, _ = rnn_output.size()
        aeq(tgt_len, output_len)
        aeq(tgt_batch, output_batch)
        # END

        # Calculate the attention.
        decoder_outputs, p_attn = self.attn(
            rnn_output.transpose(0, 1).contiguous(),
            memory_bank.transpose(0, 1),
            memory_lengths=memory_lengths
        )
        attns["std"] = p_attn

        # Calculate the context gate.
        if self.context_gate is not None:
            decoder_outputs = self.context_gate(
                emb.view(-1, emb.size(2)),
                rnn_output.view(-1, rnn_output.size(2)),
                decoder_outputs.view(-1, decoder_outputs.size(2))
            )
            decoder_outputs = \
                decoder_outputs.view(tgt_len, tgt_batch, self.hidden_size)

        decoder_outputs = self.dropout(decoder_outputs)
        return decoder_final, decoder_outputs, attns

    def _build_rnn(self, rnn_type, **kwargs):
        rnn, _ = rnn_factory(rnn_type, **kwargs)
        return rnn

    @property
    def _input_size(self):
        """
        Private helper returning the number of expected features.
        """
        return self.embeddings.embedding_size


class InputFeedRNNDecoder(RNNDecoderBase):
    """
    Input feeding based decoder. See :obj:`RNNDecoderBase` for options.

    Based around the input feeding approach from
    "Effective Approaches to Attention-based Neural Machine Translation"
    :cite:`Luong2015`


    .. mermaid::

       graph BT
          A[Input n-1]
          AB[Input n]
          subgraph RNN
            E[Pos n-1]
            F[Pos n]
            E --> F
          end
          G[Encoder]
          H[Memory_Bank n-1]
          A --> E
          AB --> F
          E --> H
          G --> H
    """

    def _run_forward_pass(self, tgt, memory_bank, state, memory_lengths=None):
        """
        See StdRNNDecoder._run_forward_pass() for description
        of arguments and return values.
        """
        # Additional args check.
        input_feed = state.input_feed.squeeze(0)
        input_feed_batch, _ = input_feed.size()
        tgt_len, tgt_batch, _ = tgt.size()
        aeq(tgt_batch, input_feed_batch)
        # END Additional args check.

        # Initialize local and return variables.
        decoder_outputs = []
        attns = {"std": []}
        if self._copy:
            attns["copy"] = []
        if self._coverage:
            attns["coverage"] = []

        emb = self.embeddings(tgt)
        assert emb.dim() == 3  # len x batch x embedding_dim

        hidden = state.hidden
        coverage = state.coverage.squeeze(0) \
            if state.coverage is not None else None

        # Input feed concatenates hidden state with
        # input at every time step.
        for i, emb_t in enumerate(emb.split(1)):
            emb_t = emb_t.squeeze(0)
            decoder_input = torch.cat([emb_t, input_feed], 1)

            rnn_output, hidden = self.rnn(decoder_input, hidden)
            decoder_output, p_attn = self.attn(
                rnn_output,
                memory_bank.transpose(0, 1),
                memory_lengths=memory_lengths)
            if self.context_gate is not None:
                # TODO: context gate should be employed
                # instead of second RNN transform.
                decoder_output = self.context_gate(
                    decoder_input, rnn_output, decoder_output
                )
            decoder_output = self.dropout(decoder_output)

            decoder_outputs += [decoder_output]
            attns["std"] += [p_attn]

            # Update the coverage attention.
            if self._coverage:
                coverage = coverage + p_attn \
                    if coverage is not None else p_attn
                attns["coverage"] += [coverage]

            # Run the forward pass of the copy attention layer.
            if self._copy and not self._reuse_copy_attn:
                _, copy_attn = self.copy_attn(decoder_output,
                                              memory_bank.transpose(0, 1))
                attns["copy"] += [copy_attn]
            elif self._copy:
                attns["copy"] = attns["std"]
        # Return result.
        return hidden, decoder_outputs, attns

    def _build_rnn(self, rnn_type, input_size,
                   hidden_size, num_layers, dropout):
        assert not rnn_type == "SRU", "SRU doesn't support input feed! " \
                "Please set -input_feed 0!"
        if rnn_type == "LSTM":
            stacked_cell = onmt.modules.StackedLSTM
        else:
            stacked_cell = onmt.modules.StackedGRU
        return stacked_cell(num_layers, input_size,
                            hidden_size, dropout)

    @property
    def _input_size(self):
        """
        Using input feed by concatenating input with attention vectors.
        """
        return self.embeddings.embedding_size + self.hidden_size


class NMTModel(nn.Module):
    """
    Core trainable object in OpenNMT. Implements a trainable interface
    for a simple, generic encoder + decoder model.

    Args:
      encoder (:obj:`EncoderBase`): an encoder object
      decoder (:obj:`RNNDecoderBase`): a decoder object
      multi<gpu (bool): setup for multigpu support
    """
    def __init__(self, encoder, decoder, multigpu=False):
        self.multigpu = multigpu
        super(NMTModel, self).__init__()
        self.encoder = encoder
        self.decoder = decoder

    def forward(self, src, tgt, lengths, dec_state=None):
        """Forward propagate a `src` and `tgt` pair for training.
        Possible initialized with a beginning decoder state.

        Args:
            src (:obj:`Tensor`):
                a source sequence passed to encoder.
                typically for inputs this will be a padded :obj:`LongTensor`
                of size `[len x batch x features]`. however, may be an
                image or other generic input depending on encoder.
            tgt (:obj:`LongTensor`):
                 a target sequence of size `[tgt_len x batch]`.
            lengths(:obj:`LongTensor`): the src lengths, pre-padding `[batch]`.
            dec_state (:obj:`DecoderState`, optional): initial decoder state
        Returns:
            (:obj:`FloatTensor`, `dict`, :obj:`onmt.Models.DecoderState`):

                 * decoder output `[tgt_len x batch x hidden]`
                 * dictionary attention dists of `[tgt_len x batch x src_len]`
                 * final decoder state
        """
        tgt = tgt[:-1]  # exclude last target from inputs
<<<<<<< HEAD
        context, encoder_final = self.encoder(src, lengths)
        enc_state = self.decoder.init_decoder_state(src,
                                                    context,
                                                    encoder_final)
        out, dec_state, attns = self.decoder(tgt, context,
                                             enc_state if dec_state is None
                                             else dec_state,
                                             context_lengths=lengths)
=======
        enc_final, memory_bank = self.encoder(src, lengths)
        enc_state = \
            self.decoder.init_decoder_state(src, memory_bank, enc_final)
        decoder_outputs, dec_state, attns = \
            self.decoder(tgt, memory_bank,
                         enc_state if dec_state is None
                         else dec_state,
                         memory_lengths=lengths)
>>>>>>> 06380a4f
        if self.multigpu:
            # Not yet supported on multi-gpu
            dec_state = None
            attns = None
        return decoder_outputs, attns, dec_state


class DecoderState(object):
    """Interface for grouping together the current state of a recurrent
    decoder. In the simplest case just represents the hidden state of
    the model.  But can also be used for implementing various forms of
    input_feeding and non-recurrent models.

    Modules need to implement this to utilize beam search decoding.
    """
    def detach(self):
        for h in self._all:
            if h is not None:
                h.detach_()

    def beam_update(self, idx, positions, beam_size):
        for e in self._all:
            a, br, d = e.size()
            sent_states = e.view(a, beam_size, br // beam_size, d)[:, :, idx]
            sent_states.data.copy_(
                sent_states.data.index_select(1, positions))


class RNNDecoderState(DecoderState):
    def __init__(self, hidden_size, rnnstate):
        """
        Args:
            hidden_size (int): the size of hidden layer of the decoder.
            rnnstate: final hidden state from the encoder.
                transformed to shape: layers x batch x (directions*dim).
        """
        if not isinstance(rnnstate, tuple):
            self.hidden = (rnnstate,)
        else:
            self.hidden = rnnstate
        self.coverage = None

        # Init the input feed.
        batch_size = self.hidden[0].size(1)
        h_size = (batch_size, hidden_size)
        self.input_feed = Variable(self.hidden[0].data.new(*h_size).zero_(),
                                   requires_grad=False).unsqueeze(0)

    @property
    def _all(self):
        return self.hidden + (self.input_feed,)

    def update_state(self, rnnstate, input_feed, coverage):
        if not isinstance(rnnstate, tuple):
            self.hidden = (rnnstate,)
        else:
            self.hidden = rnnstate
        self.input_feed = input_feed
        self.coverage = coverage

    def repeat_beam_size_times(self, beam_size):
        """ Repeat beam_size times along batch dimension. """
        vars = [Variable(e.data.repeat(1, beam_size, 1), volatile=True)
                for e in self._all]
        self.hidden = tuple(vars[:-1])
        self.input_feed = vars[-1]<|MERGE_RESOLUTION|>--- conflicted
+++ resolved
@@ -116,36 +116,7 @@
         assert hidden_size % num_directions == 0
         hidden_size = hidden_size // num_directions
         self.embeddings = embeddings
-<<<<<<< HEAD
-        self.no_pack_padded_seq = False
-
-        # Use pytorch version when available.
-        if rnn_type == "SRU":
-            # SRU doesn't support PackedSequence.
-            self.no_pack_padded_seq = True
-            self.rnn = onmt.modules.SRU(
-                    input_size=embeddings.embedding_size,
-                    hidden_size=hidden_size,
-                    num_layers=num_layers,
-                    dropout=dropout,
-                    bidirectional=bidirectional)
-        else:
-            self.rnn = getattr(nn, rnn_type)(
-                    input_size=embeddings.embedding_size,
-                    hidden_size=hidden_size,
-                    num_layers=num_layers,
-                    dropout=dropout,
-                    bidirectional=bidirectional)
-
-        # Initialize the bridge layer
-        self.use_bridge = use_bridge
-        if self.use_bridge:
-            self._initialize_bridge(rnn_type,
-                                    hidden_size,
-                                    num_layers)
-
-    def forward(self, input, lengths=None, hidden=None):
-=======
+
         self.rnn, self.no_pack_padded_seq = \
             rnn_factory(rnn_type,
                         input_size=embeddings.embedding_size,
@@ -154,8 +125,14 @@
                         dropout=dropout,
                         bidirectional=bidirectional)
 
+        # Initialize the bridge layer
+        self.use_bridge = use_bridge
+        if self.use_bridge:
+            self._initialize_bridge(rnn_type,
+                                    hidden_size,
+                                    num_layers)
+
     def forward(self, src, lengths=None, encoder_state=None):
->>>>>>> 06380a4f
         "See :obj:`EncoderBase.forward()`"
         self._check_args(src, lengths, encoder_state)
 
@@ -168,19 +145,14 @@
             lengths = lengths.view(-1).tolist()
             packed_emb = pack(emb, lengths)
 
-<<<<<<< HEAD
-        outputs, encoder_final = self.rnn(packed_emb, hidden)
-=======
         memory_bank, encoder_final = self.rnn(packed_emb, encoder_state)
->>>>>>> 06380a4f
 
         if lengths is not None and not self.no_pack_padded_seq:
             memory_bank = unpack(memory_bank)[0]
 
-<<<<<<< HEAD
         if self.use_bridge:
             encoder_final = self._bridge(encoder_final)
-        return outputs, encoder_final
+        return encoder_final, memory_bank
 
     def _initialize_bridge(self, rnn_type,
                            hidden_size,
@@ -215,9 +187,6 @@
         else:
             outs = bottle_hidden(self.bridge[0], hidden)
         return outs
-=======
-        return encoder_final, memory_bank
->>>>>>> 06380a4f
 
 
 class RNNDecoderBase(nn.Module):
@@ -611,16 +580,7 @@
                  * final decoder state
         """
         tgt = tgt[:-1]  # exclude last target from inputs
-<<<<<<< HEAD
-        context, encoder_final = self.encoder(src, lengths)
-        enc_state = self.decoder.init_decoder_state(src,
-                                                    context,
-                                                    encoder_final)
-        out, dec_state, attns = self.decoder(tgt, context,
-                                             enc_state if dec_state is None
-                                             else dec_state,
-                                             context_lengths=lengths)
-=======
+
         enc_final, memory_bank = self.encoder(src, lengths)
         enc_state = \
             self.decoder.init_decoder_state(src, memory_bank, enc_final)
@@ -629,7 +589,6 @@
                          enc_state if dec_state is None
                          else dec_state,
                          memory_lengths=lengths)
->>>>>>> 06380a4f
         if self.multigpu:
             # Not yet supported on multi-gpu
             dec_state = None
