"""Parse cls for dynamic."""
import os
from onmt.utils.parse import ArgumentParser
from onmt.utils.logging import logger
from onmt.constants import CorpusName
from onmt.dynamic.transforms import AVAILABLE_TRANSFORMS


class DynamicArgumentParser(ArgumentParser):

    @staticmethod
    def _validate_file(file_path, info):
        """Check `file_path` is valid or raise `IOError`."""
        if not os.path.isfile(file_path):
            raise IOError(f"Please check path of your {info} file!")

    @classmethod
    def _validate_data(cls, opt):
        """Parse corpora specified in data field of YAML file."""
        import yaml
        default_transforms = opt.transforms
        if len(default_transforms) != 0:
            logger.info(f"Default transforms: {default_transforms}.")
        corpora = yaml.safe_load(opt.data)

        for cname, corpus in corpora.items():
            # Check Transforms
            _transforms = corpus.get('transforms', None)
            if _transforms is None:
                logger.info(f"Missing transforms field for {cname} data, "
                            f"set to default: {default_transforms}.")
                corpus['transforms'] = default_transforms
            # Check path
            path_src = corpus.get('path_src', None)
            path_tgt = corpus.get('path_tgt', None)
            if path_src is None or path_tgt is None:
                raise ValueError(f'Corpus {cname} path are required')
            else:
                cls._validate_file(path_src, info=f'{cname}/path_src')
                cls._validate_file(path_tgt, info=f'{cname}/path_tgt')
            path_align = corpus.get('path_align', None)
            if path_align is None:
                if hasattr(opt, 'lambda_align') and opt.lambda_align > 0.0:
                    raise ValueError(f'Corpus {cname} alignment file path are '
                                     'required when lambda_align > 0.0')
                corpus['path_align'] = None
            else:
                cls._validate_file(path_align, info=f'{cname}/path_align')
            # Check prefix: will be used when use prefix transform
            src_prefix = corpus.get('src_prefix', None)
            tgt_prefix = corpus.get('tgt_prefix', None)
            if src_prefix is None or tgt_prefix is None:
                if 'prefix' in corpus['transforms']:
                    raise ValueError(f'Corpus {cname} prefix are required.')
            # Check weight
            weight = corpus.get('weight', None)
            if weight is None:
                if cname != CorpusName.VALID:
                    logger.warning(f"Corpus {cname}'s weight should be given."
                                   " We default it to 1 for you.")
                corpus['weight'] = 1
        logger.info(f"Parsed {len(corpora)} corpora from -data.")
        opt.data = corpora

    @classmethod
    def _validate_transforms_opts(cls, opt):
        """Check options used by transforms."""
        for name, transform_cls in AVAILABLE_TRANSFORMS.items():
            if name in opt._all_transform:
                transform_cls._validate_options(opt)

    @classmethod
    def _get_all_transform(cls, opt):
        """Should only called after `_validate_data`."""
        all_transforms = set(opt.transforms)
        for cname, corpus in opt.data.items():
            _transforms = set(corpus['transforms'])
            if len(_transforms) != 0:
                all_transforms.update(_transforms)
        if hasattr(opt, 'lambda_align') and opt.lambda_align > 0.0:
            if not all_transforms.isdisjoint(
                    {'sentencepiece', 'bpe', 'onmt_tokenize'}):
                raise ValueError('lambda_align is not compatible with'
                                 ' on-the-fly tokenization.')
            if not all_transforms.isdisjoint(
                    {'tokendrop', 'prefix', 'bart'}):
                raise ValueError('lambda_align is not compatible yet with'
                                 ' potentiel token deletion/addition.')
        opt._all_transform = all_transforms

    @classmethod
    def _validate_vocab_opts(cls, opt, build_vocab_only=False):
        """Check options relate to vocab."""
        if opt.src_vocab:
            cls._validate_file(opt.src_vocab, info='src vocab')
        if opt.tgt_vocab:
            cls._validate_file(opt.tgt_vocab, info='tgt vocab')

        if not build_vocab_only:
            # Check embeddings stuff
            if opt.both_embeddings is not None:
                assert (opt.src_embeddings is None
                        and opt.tgt_embeddings is None), \
                    "You don't need -src_embeddings or -tgt_embeddings \
                    if -both_embeddings is set."

            if any([opt.both_embeddings is not None,
                    opt.src_embeddings is not None,
                    opt.tgt_embeddings is not None]):
                assert opt.embeddings_type is not None, \
                    "You need to specify an -embedding_type!"

    @classmethod
    def validate_prepare_opts(cls, opt, build_vocab_only=False):
        """Validate all options relate to prepare (data/transform/vocab)."""
        cls._validate_data(opt)
        cls._get_all_transform(opt)
<<<<<<< HEAD
        cls._validate_vocab_opts(opt, build_vocab_only=build_vocab_only)
=======
        cls._validate_transforms_opts(opt)
        cls._validate_vocab_opts(opt)
>>>>>>> 32ee11e7
<|MERGE_RESOLUTION|>--- conflicted
+++ resolved
@@ -115,9 +115,5 @@
         """Validate all options relate to prepare (data/transform/vocab)."""
         cls._validate_data(opt)
         cls._get_all_transform(opt)
-<<<<<<< HEAD
-        cls._validate_vocab_opts(opt, build_vocab_only=build_vocab_only)
-=======
         cls._validate_transforms_opts(opt)
-        cls._validate_vocab_opts(opt)
->>>>>>> 32ee11e7
+        cls._validate_vocab_opts(opt, build_vocab_only=build_vocab_only)