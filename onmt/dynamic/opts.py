--- conflicted
+++ resolved
@@ -63,14 +63,6 @@
                   type=int, default=0,
                   help="Discard target words with lower frequency.")
 
-<<<<<<< HEAD
-        group.add("-dynamic_dict", "--dynamic_dict", action="store_true",
-                  help="Create dynamic dictionaries (matching source and "
-                       "target tokens at the example level), which are "
-                       "required for the copy attention mechanism.")
-
-=======
->>>>>>> 002f08f8
         # Truncation options, for text corpus
         group = parser.add_argument_group("Pruning")
         group.add("--src_seq_length_trunc", "-src_seq_length_trunc",
