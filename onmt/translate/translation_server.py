--- conflicted
+++ resolved
@@ -502,12 +502,8 @@
         tiled_texts = [t for t in texts_to_translate
                        for _ in range(self.opt.n_best)]
         results = flatten_list(predictions)
-<<<<<<< HEAD
+
         scores = [score_tensor
-=======
-
-        scores = [score_tensor.item()
->>>>>>> 92a7ba55
                   for score_tensor in flatten_list(scores)]
         if type(scores[0]) == torch.Tensor:
             scores = [score.item() for score in scores]
