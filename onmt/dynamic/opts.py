--- conflicted
+++ resolved
@@ -21,48 +21,6 @@
                    "Can be specified in each corpus of data to override.")
 
 
-<<<<<<< HEAD
-def _dynamic_vocab_opts(parser):
-    """Options related to vocabulary and fields."""
-    group = parser.add_argument_group("Vocab")
-    group.add("-src_vocab", "--src_vocab", required=True,
-              help="Path to a vocabulary file for src."
-                   "Format: one <word> or <word>\t<count> per line.")
-    group.add("-tgt_vocab", "--tgt_vocab",
-              help="Path to a vocabulary file for tgt."
-                   "Format: one <word> or <word>\t<count> per line.")
-
-    group.add("-src_vocab_size", "--src_vocab_size", type=int, default=50000,
-              help="Maximum size of the source vocabulary.")
-    group.add("-tgt_vocab_size", "--tgt_vocab_size", type=int, default=50000,
-              help="Maximum size of the target vocabulary")
-    group.add("-vocab_size_multiple", "--vocab_size_multiple",
-              type=int, default=1,
-              help="Make the vocabulary size a multiple of this value.")
-
-    group.add("-src_words_min_frequency", "--src_words_min_frequency",
-              type=int, default=0,
-              help="Discard source words with lower frequency.")
-    group.add("-tgt_words_min_frequency", "--tgt_words_min_frequency",
-              type=int, default=0,
-              help="Discard target words with lower frequency.")
-
-    group.add("-dynamic_dict", "--dynamic_dict", action="store_true",
-              help="Create dynamic dictionaries (matching source and target "
-                   "tokens at the example level), which are "
-                   "required for the copy attention mechanism.")
-    group.add("-share_vocab", "--share_vocab", action="store_true",
-              help="Share source and target vocabulary.")
-
-    # Truncation options, for text corpus
-    group = parser.add_argument_group("Pruning")
-    group.add("--src_seq_length_trunc", "-src_seq_length_trunc",
-              type=int, default=None,
-              help="Truncate source sequence length.")
-    group.add("--tgt_seq_length_trunc", "-tgt_seq_length_trunc",
-              type=int, default=None,
-              help="Truncate target sequence length.")
-=======
 def _dynamic_fields_opts(parser, build_vocab_only=False):
     """Options related to vocabulary and fields.
 
@@ -70,45 +28,46 @@
     If `build_vocab_only` set to True, do not contain fields
     related options which won't be used in `bin/build_vocab.py`.
     """
-    group = parser.add_argument_group('vocab')
-    group.add('-src_vocab', '--src_vocab',
-              required=(not build_vocab_only),
-              help="Path to an vocabulary file for src (or shard). "
-                   "Format: one `<word>` or `<word>\\t<count>` per line.")
-    group.add('-tgt_vocab', '--tgt_vocab',
-              help="Path to an vocabulary file for tgt. "
-                   "Format: one `<word>` or `<word>\\t<count>` per line.")
-    group.add('-share_vocab', '--share_vocab', action='store_true',
-              help="Share source and target vocabulary")
+    group = parser.add_argument_group("Vocab")
+    group.add("-src_vocab", "--src_vocab",
+              required=not(build_vocab_only),
+              help="Path to a vocabulary file for src."
+                   "Format: one <word> or <word>\t<count> per line.")
+    group.add("-tgt_vocab", "--tgt_vocab",
+              help="Path to a vocabulary file for tgt."
+                   "Format: one <word> or <word>\t<count> per line.")
+    group.add("-share_vocab", "--share_vocab", action="store_true",
+              help="Share source and target vocabulary.")
 
     if not build_vocab_only:
-        group.add('-src_vocab_size', '--src_vocab_size',
-                  type=int, default=50000,
-                  help="Size of the source vocabulary")
-        group.add('-tgt_vocab_size', '--tgt_vocab_size',
-                  type=int, default=50000,
-                  help="Size of the target vocabulary")
-        group.add('-vocab_size_multiple', '--vocab_size_multiple',
-                  type=int, default=1,
-                  help="Make the vocabulary size a multiple of this value")
+	    group.add("-src_vocab_size", "--src_vocab_size", type=int, default=50000,
+	              help="Maximum size of the source vocabulary.")
+	    group.add("-tgt_vocab_size", "--tgt_vocab_size", type=int, default=50000,
+	              help="Maximum size of the target vocabulary")
+	    group.add("-vocab_size_multiple", "--vocab_size_multiple",
+	              type=int, default=1,
+	              help="Make the vocabulary size a multiple of this value.")
 
-        group.add('-src_words_min_frequency', '--src_words_min_frequency',
-                  type=int, default=0)
-        group.add('-tgt_words_min_frequency', '--tgt_words_min_frequency',
-                  type=int, default=0)
+	    group.add("-src_words_min_frequency", "--src_words_min_frequency",
+	              type=int, default=0,
+	              help="Discard source words with lower frequency.")
+	    group.add("-tgt_words_min_frequency", "--tgt_words_min_frequency",
+	              type=int, default=0,
+	              help="Discard target words with lower frequency.")
 
-        group.add('-dynamic_dict', '--dynamic_dict', action='store_true',
-                  help="Create dynamic dictionaries")
+	    group.add("-dynamic_dict", "--dynamic_dict", action="store_true",
+	              help="Create dynamic dictionaries (matching source and target "
+	                   "tokens at the example level), which are "
+	                   "required for the copy attention mechanism.")
 
-        # Truncation options, for text corpus
-        group = parser.add_argument_group('Pruning')
-        group.add('--src_seq_length_trunc', '-src_seq_length_trunc',
-                  type=int, default=None,
-                  help="Truncate source sequence length.")
-        group.add('--tgt_seq_length_trunc', '-tgt_seq_length_trunc',
-                  type=int, default=None,
-                  help="Truncate target sequence length.")
->>>>>>> 8d7a989c
+	    # Truncation options, for text corpus
+	    group = parser.add_argument_group("Pruning")
+	    group.add("--src_seq_length_trunc", "-src_seq_length_trunc",
+	              type=int, default=None,
+	              help="Truncate source sequence length.")
+	    group.add("--tgt_seq_length_trunc", "-tgt_seq_length_trunc",
+	              type=int, default=None,
+	              help="Truncate target sequence length.")
 
 
 def _dynamic_transform_opts(parser):
@@ -132,14 +91,10 @@
     _dynamic_corpus_opts(parser)
     _dynamic_fields_opts(parser, build_vocab_only=build_vocab_only)
     _dynamic_transform_opts(parser)
-<<<<<<< HEAD
+
     group = parser.add_argument_group("Dataset sampling")
     group.add_argument(
-        "-n_sample", "--n_sample", type=int, default=-1,
-        help="Sample this amount of examples samples from each corpus.")
-=======
-    parser.add_argument(
-        '-n_sample', '--n_sample',
+        "-n_sample", "--n_sample",
         type=int, default=(5000 if build_vocab_only else -1),
         help=("Build vocab using this number of transformed samples/corpus."
               if build_vocab_only else
@@ -148,7 +103,6 @@
     if build_vocab_only:
         _add_reproducibility_opts(parser)
         # as for False, this will be added in _train_general_opts
->>>>>>> 8d7a989c
 
 
 def _train_dynamic_data(parser):
