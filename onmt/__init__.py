--- conflicted
+++ resolved
@@ -1,10 +1,5 @@
 """ Main entry point of the ONMT library """
-<<<<<<< HEAD
 from __future__ import division, print_function
-=======
-
-__version__ = "0.4.0"
->>>>>>> 226d6c19
 
 import onmt.inputters
 import onmt.encoders
@@ -12,4 +7,6 @@
 import onmt.models
 import onmt.utils
 import onmt.modules
-from onmt.trainer import Trainer+from onmt.trainer import Trainer
+
+__version__ = "0.4.0"