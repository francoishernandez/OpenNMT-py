--- conflicted
+++ resolved
@@ -122,51 +122,11 @@
     @classmethod
     def validate_translate_opts(cls, opt):
         if opt.beam_size != 1 and opt.random_sampling_topk != 1:
-<<<<<<< HEAD
             raise ValueError('Can either do beam search OR random sampling.')
 
     @classmethod
     def validate_preprocess_args(cls, opt):
-        assert opt.max_shard_size == 0, \
-            "-max_shard_size is deprecated. Please use \
-            -shard_size (number of examples) instead."
-        assert opt.shuffle == 0, \
-            "-shuffle is not implemented. Please shuffle \
-            your data before pre-processing."
-
-        assert len(opt.train_src) == len(opt.train_tgt), \
-            "Please provide same number of src and tgt train files!"
-
-        assert len(opt.train_src) == len(opt.train_ids), \
-            "Please provide proper -train_ids for your data!"
-
-        for file in opt.train_src + opt.train_tgt:
-            assert os.path.isfile(file), "Please check path of %s" % file
-
-        if len(opt.train_align) == 1 and opt.train_align[0] is None:
-            opt.train_align = [None] * len(opt.train_src)
-        else:
-            assert len(opt.train_align) == len(opt.train_src), \
-                "Please provide same number of word alignment train \
-                files as src/tgt!"
-            for file in opt.train_align:
-                assert os.path.isfile(file), "Please check path of %s" % file
-
-        assert not opt.valid_align or os.path.isfile(opt.valid_align), \
-            "Please check path of your valid alignment file!"
-
-        assert not opt.valid_src or os.path.isfile(opt.valid_src), \
-            "Please check path of your valid src file!"
-        assert not opt.valid_tgt or os.path.isfile(opt.valid_tgt), \
-            "Please check path of your valid tgt file!"
-
-        assert not opt.src_vocab or os.path.isfile(opt.src_vocab), \
-            "Please check path of your src vocab!"
-        assert not opt.tgt_vocab or os.path.isfile(opt.tgt_vocab), \
-            "Please check path of your tgt vocab!"
-
         # Check embeddings stuff
-
         if opt.both_embeddings is not None:
             assert (opt.src_embeddings is None
                     and opt.tgt_embeddings is None), \
@@ -177,7 +137,4 @@
                 opt.src_embeddings is not None,
                 opt.tgt_embeddings is not None]):
             assert opt.embeddings_type is not None, \
-                "You need to specify an -embedding_type!"
-=======
-            raise ValueError('Can either do beam search OR random sampling.')
->>>>>>> 8d7a989c
+                "You need to specify an -embedding_type!"